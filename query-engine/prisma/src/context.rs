--- conflicted
+++ resolved
@@ -1,14 +1,16 @@
+use crate::{data_model_loader::*, exec_loader, PrismaError, PrismaResult};
+use core::{
+    schema::{QuerySchemaRef, SupportedCapabilities},
+    BuildMode, QueryExecutor, QuerySchemaBuilder,
+};
+// use prisma_models::InternalDataModelRef;
 use std::sync::Arc;
-use core::{BuildMode, QueryExecutor, QuerySchemaBuilder, schema::{QuerySchemaRef, SupportedCapabilities}};
-use prisma_models::InternalDataModelRef;
-use crate::{data_model_loader::*, exec_loader, PrismaError, PrismaResult};
 
 /// Prisma request context containing all immutable state of the process.
 /// There is usually only one context initialized per process.
 pub struct PrismaContext {
-    /// Internal data model used throughout the query engine.
-    internal_data_model: InternalDataModelRef,
-
+    // Internal data model used throughout the query engine.
+    //internal_data_model: InternalDataModelRef,
     /// The api query schema.
     query_schema: QuerySchemaRef,
 
@@ -16,12 +18,7 @@
     dm: datamodel::Datamodel,
 
     /// Central query executor.
-<<<<<<< HEAD
     pub executor: Box<dyn QueryExecutor + Send + Sync + 'static>,
-=======
-    #[debug_stub = "#QueryExecutor#"]
-    executor: QueryExecutor,
->>>>>>> feda589d
 }
 
 impl PrismaContext {
@@ -56,7 +53,7 @@
         let query_schema: QuerySchemaRef = Arc::new(schema_builder.build());
 
         Ok(Self {
-            internal_data_model,
+            // internal_data_model,
             query_schema,
             dm,
             executor,
@@ -74,9 +71,4 @@
     pub fn primary_connector(&self) -> &'static str {
         self.executor.primary_connector()
     }
-
-    pub fn executor(&self) -> &QueryExecutor {
-        &self.executor
-    }
-
 }