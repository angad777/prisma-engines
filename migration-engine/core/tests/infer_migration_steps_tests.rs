--- conflicted
+++ resolved
@@ -31,14 +31,9 @@
             assume_to_be_applied: Vec::new(),
             datamodel: dm1.to_string(),
         };
-<<<<<<< HEAD
-        let steps1 = run_infer_command(api, input1);
-        assert_eq!(steps1, vec![create_field_step("Blog", "field1", "String")]);
-=======
         let steps1 = run_infer_command(api, input1).0.datamodel_steps;
-        let expected_steps_1 = create_field_step("Blog", "field1", ScalarType::String);
+        let expected_steps_1 = create_field_step("Blog", "field1", "String");
         assert_eq!(steps1, &[expected_steps_1.clone()]);
->>>>>>> cdf5c04c
 
         let dm2 = r#"
             model Blog {
@@ -52,21 +47,13 @@
             assume_to_be_applied: steps1,
             datamodel: dm2.to_string(),
         };
-<<<<<<< HEAD
-        let steps2 = run_infer_command(api, input2);
-        assert_eq!(steps2, vec![create_field_step("Blog", "field2", "String")]);
-=======
         let steps2 = run_infer_command(api, input2).0.datamodel_steps;
 
         // We are exiting watch mode, so the returned steps go back to the last non-watch migration.
         assert_eq!(
             steps2,
-            &[
-                expected_steps_1,
-                create_field_step("Blog", "field2", ScalarType::String)
-            ]
-        );
->>>>>>> cdf5c04c
+            &[expected_steps_1, create_field_step("Blog", "field2", "String")]
+        );
     });
 }
 
@@ -119,17 +106,10 @@
 
         assert_eq!(
             steps,
-<<<<<<< HEAD
-            vec![
+            &[
                 create_field_step("Blog", "field1", "String"),
                 create_field_step("Blog", "field2", "String"),
                 create_field_step("Blog", "field3", "Int"),
-=======
-            &[
-                create_field_step("Blog", "field1", ScalarType::String),
-                create_field_step("Blog", "field2", ScalarType::String),
-                create_field_step("Blog", "field3", ScalarType::Int),
->>>>>>> cdf5c04c
             ]
         );
     });
