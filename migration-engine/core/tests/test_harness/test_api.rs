--- conflicted
+++ resolved
@@ -11,13 +11,8 @@
     api::{GenericApi, MigrationApi},
     commands::{ApplyMigrationInput, InferMigrationStepsInput},
 };
-<<<<<<< HEAD
-use sql_connection::{ConnectionInfo, SyncSqlConnection};
-use sql_migration_connector::SqlFamily;
-=======
+use quaint::prelude::{ConnectionInfo, SqlFamily};
 use sql_connection::SyncSqlConnection;
-use quaint::prelude::SqlFamily;
->>>>>>> c3466892
 use sql_schema_describer::*;
 use std::sync::Arc;
 
@@ -43,13 +38,12 @@
         self.api.migration_persistence()
     }
 
-<<<<<<< HEAD
     pub fn connection_info(&self) -> Option<&ConnectionInfo> {
         self.connection_info.as_ref()
-=======
+    }
+
     pub fn sql_family(&self) -> SqlFamily {
         self.sql_family
->>>>>>> c3466892
     }
 
     pub fn apply_migration(&self, steps: Vec<MigrationStep>, migration_id: &str) -> InferAndApplyOutput {
@@ -124,7 +118,7 @@
 }
 
 pub fn mysql_8_test_api() -> TestApi {
-    let connection_info = ConnectionInfo::from_url_str(&mysql_8_url()).unwrap();
+    let connection_info = ConnectionInfo::from_url(&mysql_8_url()).unwrap();
     let connector = mysql_migration_connector(&mysql_8_url());
 
     TestApi {
@@ -136,7 +130,7 @@
 }
 
 pub fn mysql_test_api() -> TestApi {
-    let connection_info = ConnectionInfo::from_url_str(&mysql_url()).unwrap();
+    let connection_info = ConnectionInfo::from_url(&mysql_url()).unwrap();
     let connector = mysql_migration_connector(&mysql_url());
 
     TestApi {
@@ -148,7 +142,7 @@
 }
 
 pub fn postgres_test_api() -> TestApi {
-    let connection_info = ConnectionInfo::from_url_str(&postgres_url()).unwrap();
+    let connection_info = ConnectionInfo::from_url(&postgres_url()).unwrap();
     let connector = postgres_migration_connector(&postgres_url());
 
     TestApi {
@@ -160,7 +154,7 @@
 }
 
 pub fn sqlite_test_api() -> TestApi {
-    let connection_info = ConnectionInfo::from_url_str(&sqlite_test_file()).unwrap();
+    let connection_info = ConnectionInfo::from_url(&sqlite_test_file()).unwrap();
     let connector = sqlite_migration_connector();
 
     TestApi {
